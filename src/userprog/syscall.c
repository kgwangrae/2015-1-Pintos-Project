#include "userprog/syscall.h"
#include <stdio.h>
#include <syscall-nr.h>
#include <user/syscall.h>
#include "threads/interrupt.h"
#include "threads/synch.h"
#include "threads/thread.h"
#include "threads/malloc.h"
#include "devices/shutdown.h"
#include "devices/Input.h"
#include "filesys/file.h"
#include "filesys/filesys.h"

#define MAX_ARGS 3

struct lock fs_lock;

static void syscall_handler (struct intr_frame *);

void syscall_init (void) 
{
  lock_init(&fs_lock);
  intr_register_int (0x30, 3, INTR_ON, syscall_handler, "syscall");
}

// Note: f is the user stack frame.
static void syscall_handler (struct intr_frame *f UNUSED) 
{
  int arg[MAX_ARGS];
  switch (* (int *) f->esp)
  {
    case SYS_HALT:
      {
        halt();
        break;
      }
    case SYS_EXIT:
      {
        break;
      }
    case SYS_EXEC:
      {
        break;
      }
    case SYS_WAIT:
      {
        break;
      }
    case SYS_CREATE:
      {
        break;
      }
    case SYS_REMOVE:
      {
        break;
      }
    case SYS_OPEN:
      {
        break;
      }
    case SYS_FILESIZE:
      {
        break;
      }
    case SYS_READ:
      {
        break;
      }
    case SYS_WRITE:
      {
        break;
      }
    case SYS_SEEK:
      {
        break;
      }
    case SYS_TELL:
      {
        break;
      }
    case SYS_CLOSE:
      {
        break;
      }
  }
}

// File system operations below

struct process_file 
{
  struct file *file;
  int fd;
  struct list_elem elem;
};

int pf_add (struct file *new_file)
{
  struct process_file *pf = malloc(sizeof(struct process_file));
  pf->file = new_file;
  pf->fd = thread_current()->fd_avail;
  thread_current()->fd_avail++;
  list_push_back(&thread_current()->files, &pf->elem);
  return pf->fd;
}

struct file* pf_get (int fd)
{
  if (fd < 0) return NULL;

  struct thread *t = thread_current();
  struct list_elem *e;
  struct process_file *pf;

  for (e = list_begin (&t->files); e != list_end (&t->files);
       e = list_next (e))
  {
    pf = list_entry (e, struct process_file, elem);
    if (pf->fd == fd) return pf->file;
  }

  return NULL;
}

void pf_close (int fd) 
{
  if (fd < 0) return;

  struct thread *t = thread_current();
  struct list_elem *e, *next;
  struct process_file *pf;

  for (e = list_begin (&t->files); e != list_end (&t->files);
       e = next)
  {
    pf = list_entry (e, struct process_file, elem);
    next = list_next (e);
    if (pf->fd == fd) 
    {
      file_close(pf->file);
      list_remove(&pf->elem);
      free(pf);
      return;
    }
  }
}

void pf_close_all () 
{
  struct thread *t = thread_current();
  struct list_elem *e, *next;
  struct process_file *pf;

  for (e = list_begin (&t->files); e != list_end (&t->files);
       e = next)
  {
    pf = list_entry (e, struct process_file, elem);
    next = list_next (e);
    file_close(pf->file);
    list_remove(&pf->elem);
    free(pf);
  }
}

bool create (const char *file, unsigned initial_size) 
{
  lock_acquire(&fs_lock);
  bool success = filesys_create(file, initial_size);
  lock_release(&fs_lock);
  return success;
}

bool remove (const char *file)
{
  lock_acquire(&fs_lock);
  bool success = filesys_remove(file);
  lock_release(&fs_lock);
  return success;
}

int open (const char *file)
{ 
  lock_acquire(&fs_lock);
  struct file *f = filesys_open(file); 
  int fd;

  if (f) fd = pf_add (f);
  else fd = SYSCALL_ERROR;

  lock_release(&fs_lock);
  return fd;
}

int filesize (int fd) 
{
  lock_acquire(&fs_lock);
  struct file *f = pf_get(fd); 
  int result;

  if (f) result = file_length(f);
  else result = SYSCALL_ERROR;

  lock_release(&fs_lock);
  return result;
}

int read (int fd, void *buffer, unsigned length) {
  if (fd == STDIN_FILENO) 
  {
    uint8_t *buf = (uint8_t *) buffer; // 1byte char array
    for (unsigned i = 0; i < length; i++) 
    {
      buf[i] = Input_getc();
      // buf size limit?
    } 
    return length;
  }
  // From filesystem
  else 
  {
    lock_acquire(&fs_lock);
    struct file *f = pf_get(fd); 
    int bytes_read;

    if (f) bytes_read = file_read(f, buffer, length);
    else bytes_read = SYSCALL_ERROR;

    lock_release(&fs_lock);
    return bytes_read; 
  }
}

int write (int fd, const void *buffer, unsigned length) 
{
<<<<<<< HEAD
  if (fd == STDOUT_FILENO) 
  {
    putbuf(buffer, length); 
    return length;
  }
  // To filesystem
  else 
  {
    lock_acquire(&fs_lock);
    struct file *f = pf_get(fd); 
    int bytes_written;

    if (f) bytes_written = file_write(f, buffer, length);
    else bytes_written = SYSCALL_ERROR;

    lock_release(&fs_lock);
    return bytes_written; 
  }
}

// Changes the next byte to read in a file (file start : position 0)
void seek (int fd, unsigned position) 
{
  lock_acquire(&fs_lock);
  struct file *f = pf_get(fd); 

  if (f) file_seek(f, position);

  lock_release(&fs_lock);
}

// next byte to read
unsigned tell (int fd) 
{
  lock_acquire(&fs_lock);
  struct file *f = pf_get(fd);
  off_t offset;

  if (f) offset = file_tell(f);
  else offset = SYSCALL_ERROR;

  lock_release(&fs_lock);
  return offset;
}

void close (int fd)
{
  lock_acquire(&fs_lock);
  pf_close(fd);
  lock_release(&fs_lock); 
}

//Not implemented yet
//halt()
//void exit (int status) NO_RETURN;
//pid_t exec (const char *file);
//int wait (pid_t);
=======
  printf ("system call!\n");
  thread_exit ();
}

void
halt (void)
{
  shutdown_power_off ();
}

void
exit (int status)
{
  struct thread *cur = thread_current ();
  
  cur->exit_status = status;
  thread_exit ();
}

pid_t 
exec (const char *file)
{
  pid_t pid = process_execute (file);

  struct thread *t = get_thread (pid);
  sema_down (&t->sema_success);
  sema_up (&t->sema_success);

  return t->tid;
}

int
wait (pid_t pid)
{
  return process_wait (pid);
}
>>>>>>> 24ac9c30
<|MERGE_RESOLUTION|>--- conflicted
+++ resolved
@@ -1,7 +1,6 @@
 #include "userprog/syscall.h"
 #include <stdio.h>
 #include <syscall-nr.h>
-#include <user/syscall.h>
 #include "threads/interrupt.h"
 #include "threads/synch.h"
 #include "threads/thread.h"
@@ -232,7 +231,6 @@
 
 int write (int fd, const void *buffer, unsigned length) 
 {
-<<<<<<< HEAD
   if (fd == STDOUT_FILENO) 
   {
     putbuf(buffer, length); 
@@ -285,24 +283,15 @@
   lock_release(&fs_lock); 
 }
 
-//Not implemented yet
-//halt()
-//void exit (int status) NO_RETURN;
-//pid_t exec (const char *file);
-//int wait (pid_t);
-=======
-  printf ("system call!\n");
-  thread_exit ();
-}
-
-void
-halt (void)
+
+void halt (void)
 {
   shutdown_power_off ();
 }
 
-void
-exit (int status)
+// Operations for process management
+
+void exit (int status)
 {
   struct thread *cur = thread_current ();
   
@@ -310,8 +299,7 @@
   thread_exit ();
 }
 
-pid_t 
-exec (const char *file)
+pid_t exec (const char *file)
 {
   pid_t pid = process_execute (file);
 
@@ -322,9 +310,7 @@
   return t->tid;
 }
 
-int
-wait (pid_t pid)
+int wait (pid_t pid)
 {
   return process_wait (pid);
-}
->>>>>>> 24ac9c30
+}