#ifndef __LIB_USER_SYSCALL_H
#define __LIB_USER_SYSCALL_H

<<<<<<< HEAD
#define SYSCALL_ERROR -1

void syscall_init (void);
=======
#include <stdbool.h>
#include <debug.h>
>>>>>>> 24ac9c30

/* Process identifier. */
typedef int pid_t;
#define PID_ERROR ((pid_t) -1)

/* Map region identifier. */
typedef int mapid_t;
#define MAP_FAILED ((mapid_t) -1)

/* Maximum characters in a filename written by readdir(). */
#define READDIR_MAX_LEN 14

/* Typical return values from main() and arguments to exit(). */
#define EXIT_SUCCESS 0          /* Successful execution. */
#define EXIT_FAILURE 1          /* Unsuccessful execution. */

void halt (void) NO_RETURN;
void exit (int status) NO_RETURN;
pid_t exec (const char *file);
int wait (pid_t);

bool create (const char *file, unsigned initial_size);
bool remove (const char *file);
int open (const char *file);
int filesize (int fd);
int read (int fd, void *buffer, unsigned length);
int write (int fd, const void *buffer, unsigned length);
void seek (int fd, unsigned position);
unsigned tell (int fd);
void close (int fd);

#endif /* lib/user/syscall.h */<|MERGE_RESOLUTION|>--- conflicted
+++ resolved
@@ -1,14 +1,12 @@
 #ifndef __LIB_USER_SYSCALL_H
 #define __LIB_USER_SYSCALL_H
 
-<<<<<<< HEAD
+#include <stdbool.h>
+#include <debug.h>
+
 #define SYSCALL_ERROR -1
 
 void syscall_init (void);
-=======
-#include <stdbool.h>
-#include <debug.h>
->>>>>>> 24ac9c30
 
 /* Process identifier. */
 typedef int pid_t;
@@ -24,6 +22,8 @@
 /* Typical return values from main() and arguments to exit(). */
 #define EXIT_SUCCESS 0          /* Successful execution. */
 #define EXIT_FAILURE 1          /* Unsuccessful execution. */
+
+/* System call definitions */
 
 void halt (void) NO_RETURN;
 void exit (int status) NO_RETURN;
