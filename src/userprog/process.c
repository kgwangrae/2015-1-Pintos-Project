#include "userprog/process.h"
#include <debug.h>
#include <inttypes.h>
#include <round.h>
#include <stdio.h>
#include <stdlib.h>
#include <string.h>
#include "userprog/gdt.h"
#include "userprog/pagedir.h"
#include "userprog/tss.h"
#include "filesys/directory.h"
#include "filesys/file.h"
#include "filesys/filesys.h"
#include "threads/flags.h"
#include "threads/init.h"
#include "threads/interrupt.h"
#include "threads/palloc.h"
#include "threads/malloc.h"
#include "threads/thread.h"
#include "threads/vaddr.h"

static thread_func start_process NO_RETURN;
static bool load (const char *cmdline, void (**eip) (void), void **esp);
void return_exit (struct thread *t, int tid, int status);
int get_exit (struct thread *t, tid_t tid);

/* Starts a new thread running a user program loaded from
   FILENAME.  The new thread may be scheduled (and may even exit)
   before process_execute() returns.  Returns the new process's
   thread id, or TID_ERROR if the thread cannot be created. */
tid_t
process_execute (const char *file_name) 
{
  char *fn_copy;
  tid_t tid;

  char *temp = malloc(sizeof(char)*(strlen(file_name)));
  char *fn;
  char *save_ptr;

  strlcpy(temp, file_name, strlen(file_name));
  fn = strtok_r(temp, " ", &save_ptr);

  /* Make a copy of FILE_NAME.
     Otherwise there's a race between the caller and load(). */
  fn_copy = palloc_get_page (0);
  if (fn_copy == NULL)
    return TID_ERROR;
  strlcpy (fn_copy, file_name, PGSIZE);

  /* Create a new thread to execute FILE_NAME. */
  tid = thread_create (fn, PRI_DEFAULT, start_process, fn_copy);
  if (tid == TID_ERROR){
    palloc_free_page (fn_copy);
    printf("error");
  }
  free(temp);
     
  return tid;
}


/* A thread function that loads a user process and starts it
   running. */
static void
start_process (void *args_)  //(void *file_name_)
{
  char *token, *save_ptr;
  char *argv_ptr[50];
  int argc = 0;

  char *file_name = args_; //file_name_;
  struct intr_frame if_;
  bool success;

  for(token = strtok_r (file_name, " ", &save_ptr) ;
    token != NULL ;
    token = strtok_r (NULL, " ", &save_ptr), argc++)
  {
    argv_ptr[argc] = token;
  }

  /* Initialize interrupt frame and load executable. */
  memset (&if_, 0, sizeof if_);
  if_.gs = if_.fs = if_.es = if_.ds = if_.ss = SEL_UDSEG;
  if_.cs = SEL_UCSEG;
  if_.eflags = FLAG_IF | FLAG_MBS;
 
  struct thread *cur = thread_current ();
  
  success = load (file_name, &if_.eip, &if_.esp);

<<<<<<< HEAD
  /* If load failed, quit */
  if (!success)
  {
    palloc_free_page (file_name);
    cur->tid = -1;			
    sema_up (&cur->sema_success);		/* sync with exec() */
    sema_down (&cur->sema_success);
    cur->exit_status = -1;
    thread_exit ();    
  }
=======
  char *argv_in_stack[50];

  /* If load failed, quit. */
  if (!success) {
    palloc_free_page (file_name);
    thread_exit ();
  }

  else {
    
    int i,size;
  
    /* push the element of argv in reverse order */
    for(i=(argc-1);i>=0;i--)
    {
      printf("\n\n %d \n\n", i);
      size = (strlen(argv_ptr[i])+1) * (sizeof (char));
      if_.esp -= size;
        memcpy(if_.esp, argv_ptr[i], size);
      argv_in_stack[i] = if_.esp;
    }
    
    /* word-align */
    i = 4 - ((PHYS_BASE - if_.esp) % 4);
      if(i!=0)
    {
      if_.esp -= (i * sizeof (uint8_t));
      memset(if_.esp, 0, (i * sizeof (uint8_t)));
    }
    
    /* push address of argv */
    char **argv_addr;
    if_.esp -= (sizeof (char *));
    memset(if_.esp, 0, (sizeof (char *)));
    for(i=argc-1; i>=0; i--)
    {
      if_.esp -= (sizeof (char *));
      memcpy(if_.esp, &argv_in_stack[i], (sizeof (char *)));
      if(i==0)
        argv_addr = if_.esp;
    }
    
    /* push the start address of argv */
    if_.esp -= (sizeof (char **));
    memcpy(if_.esp, &argv_addr, (sizeof (char **)));
    
    /* push argc */
    if_.esp -= (sizeof (int));
    memcpy(if_.esp, &argc, (sizeof (int)));

    /* push retrun address */
    if_.esp -= (sizeof (void (*) ()));
    memset(if_.esp, 0, (sizeof (void (*) ())));

  }

  palloc_free_page(file_name);
>>>>>>> de15e5cc

  sema_up (&cur->sema_success);
  sema_down (&cur->sema_success);		/* sync with exec() */

  palloc_free_page (file_name);
  /* Start the user process by simulating a return from an
     interrupt, implemented by intr_exit (in
     threads/intr-stubs.S).  Because intr_exit takes all of its
     arguments on the stack in the form of a `struct intr_frame',
     we just point the stack pointer (%esp) to our stack frame
     and jump to it. */
  asm volatile ("movl %0, %%esp; jmp intr_exit" : : "g" (&if_) : "memory");
  NOT_REACHED ();
}

/* Waits for thread TID to die and returns its exit status.  If
   it was terminated by the kernel (i.e. killed due to an
   exception), returns -1.  If TID is invalid or if it was not a
   child of the calling process, or if process_wait() has already
   been successfully called for the given TID, returns -1
   immediately, without waiting.

   This function will be implemented in problem 2-2.  For now, it
   does nothing. */
int
process_wait (tid_t child_tid) 
{
  struct thread *t = get_thread (child_tid);
  int status = -1;

  if (t == NULL)	/* If child_tid does not refer to a direct child of the calling process, return -1 */
    return status;

  if (t->status==THREAD_DYING || t->exit) 	/* If the child process already exited, return the saved exit status */
  {
    status = get_exit (thread_current (), child_tid);
    return status;
  }

  t->isWaited = true;
  sema_down (&t->parent->sema_wait);	/* Parent process waits for the exit of child process */ 
  
  status = get_exit (thread_current (), child_tid);

  return status;
}

/* Free the current process's resources. */
void
process_exit (void)
{
  struct thread *cur = thread_current ();
  uint32_t *pd;

  /* Destroy the current process's page directory and switch back
     to the kernel-only page directory. */
  pd = cur->pagedir;
  if (pd != NULL) 
    {
      /* Correct ordering here is crucial.  We must set
         cur->pagedir to NULL before switching page directories,
         so that a timer interrupt can't switch back to the
         process page directory.  We must activate the base page
         directory before destroying the process's page
         directory, or our active page directory will be one
         that's been freed (and cleared). */

      printf("%s: exit(%d)\n", cur->name, cur->exit_status);	/* Print the process termination message. */
  
      return_exit (cur->parent, cur->tid, cur->exit_status);	/* Return the exit status of this process to its parent. */
      cur->exit = true;

      if (cur->parent!=NULL && cur->isWaited)		/* Notify the exit of this process to the waiting parent process. */ 
      {
        while (!list_empty (&cur->parent->sema_wait.waiters))
	  sema_up (&cur->parent->sema_wait);           
      }	

      while (!list_empty (&cur->children_status))	/* Free the exit_data resources of this process. */
      {
        struct exit_data *exit = list_entry (list_pop_front (&cur->children_status), struct exit_data, elem);
	free (exit);
      }
    
      cur->pagedir = NULL;
      pagedir_activate (NULL);
      pagedir_destroy (pd);
    }
}

/* Sets up the CPU for running user code in the current
   thread.
   This function is called on every context switch. */
void
process_activate (void)
{
  struct thread *t = thread_current ();

  /* Activate thread's page tables. */
  pagedir_activate (t->pagedir);

  /* Set thread's kernel stack for use in processing
     interrupts. */
  tss_update ();
}

/* We load ELF binaries.  The following definitions are taken
   from the ELF specification, [ELF1], more-or-less verbatim.  */

/* ELF types.  See [ELF1] 1-2. */
typedef uint32_t Elf32_Word, Elf32_Addr, Elf32_Off;
typedef uint16_t Elf32_Half;

/* For use with ELF types in printf(). */
#define PE32Wx PRIx32   /* Print Elf32_Word in hexadecimal. */
#define PE32Ax PRIx32   /* Print Elf32_Addr in hexadecimal. */
#define PE32Ox PRIx32   /* Print Elf32_Off in hexadecimal. */
#define PE32Hx PRIx16   /* Print Elf32_Half in hexadecimal. */

/* Executable header.  See [ELF1] 1-4 to 1-8.
   This appears at the very beginning of an ELF binary. */
struct Elf32_Ehdr
  {
    unsigned char e_ident[16];
    Elf32_Half    e_type;
    Elf32_Half    e_machine;
    Elf32_Word    e_version;
    Elf32_Addr    e_entry;
    Elf32_Off     e_phoff;
    Elf32_Off     e_shoff;
    Elf32_Word    e_flags;
    Elf32_Half    e_ehsize;
    Elf32_Half    e_phentsize;
    Elf32_Half    e_phnum;
    Elf32_Half    e_shentsize;
    Elf32_Half    e_shnum;
    Elf32_Half    e_shstrndx;
  };

/* Program header.  See [ELF1] 2-2 to 2-4.
   There are e_phnum of these, starting at file offset e_phoff
   (see [ELF1] 1-6). */
struct Elf32_Phdr
  {
    Elf32_Word p_type;
    Elf32_Off  p_offset;
    Elf32_Addr p_vaddr;
    Elf32_Addr p_paddr;
    Elf32_Word p_filesz;
    Elf32_Word p_memsz;
    Elf32_Word p_flags;
    Elf32_Word p_align;
  };

/* Values for p_type.  See [ELF1] 2-3. */
#define PT_NULL    0            /* Ignore. */
#define PT_LOAD    1            /* Loadable segment. */
#define PT_DYNAMIC 2            /* Dynamic linking info. */
#define PT_INTERP  3            /* Name of dynamic loader. */
#define PT_NOTE    4            /* Auxiliary info. */
#define PT_SHLIB   5            /* Reserved. */
#define PT_PHDR    6            /* Program header table. */
#define PT_STACK   0x6474e551   /* Stack segment. */

/* Flags for p_flags.  See [ELF3] 2-3 and 2-4. */
#define PF_X 1          /* Executable. */
#define PF_W 2          /* Writable. */
#define PF_R 4          /* Readable. */

static bool setup_stack (void **esp);
static bool validate_segment (const struct Elf32_Phdr *, struct file *);
static bool load_segment (struct file *file, off_t ofs, uint8_t *upage,
                          uint32_t read_bytes, uint32_t zero_bytes,
                          bool writable);

/* Loads an ELF executable from FILE_NAME into the current thread.
   Stores the executable's entry point into *EIP
   and its initial stack pointer into *ESP.
   Returns true if successful, false otherwise. */
bool
load (const char *file_name, void (**eip) (void), void **esp) 
{
  struct thread *t = thread_current ();
  struct Elf32_Ehdr ehdr;
  struct file *file = NULL;
  off_t file_ofs;
  bool success = false;
  int i;

  /* Allocate and activate page directory. */
  t->pagedir = pagedir_create ();
  if (t->pagedir == NULL) 
    goto done;
  process_activate ();

  /* Open executable file. */
  file = filesys_open (file_name);
  if (file == NULL) 
    {
      printf ("load: %s: open failed\n", file_name);
      goto done; 
    }

  /* Read and verify executable header. */
  if (file_read (file, &ehdr, sizeof ehdr) != sizeof ehdr
      || memcmp (ehdr.e_ident, "\177ELF\1\1\1", 7)
      || ehdr.e_type != 2
      || ehdr.e_machine != 3
      || ehdr.e_version != 1
      || ehdr.e_phentsize != sizeof (struct Elf32_Phdr)
      || ehdr.e_phnum > 1024) 
    {
      printf ("load: %s: error loading executable\n", file_name);
      goto done; 
    }

  /* Read program headers. */
  file_ofs = ehdr.e_phoff;
  for (i = 0; i < ehdr.e_phnum; i++) 
    {
      struct Elf32_Phdr phdr;

      if (file_ofs < 0 || file_ofs > file_length (file))
        goto done;
      file_seek (file, file_ofs);

      if (file_read (file, &phdr, sizeof phdr) != sizeof phdr)
        goto done;
      file_ofs += sizeof phdr;
      switch (phdr.p_type) 
        {
        case PT_NULL:
        case PT_NOTE:
        case PT_PHDR:
        case PT_STACK:
        default:
          /* Ignore this segment. */
          break;
        case PT_DYNAMIC:
        case PT_INTERP:
        case PT_SHLIB:
          goto done;
        case PT_LOAD:
          if (validate_segment (&phdr, file)) 
            {
              bool writable = (phdr.p_flags & PF_W) != 0;
              uint32_t file_page = phdr.p_offset & ~PGMASK;
              uint32_t mem_page = phdr.p_vaddr & ~PGMASK;
              uint32_t page_offset = phdr.p_vaddr & PGMASK;
              uint32_t read_bytes, zero_bytes;
              if (phdr.p_filesz > 0)
                {
                  /* Normal segment.
                     Read initial part from disk and zero the rest. */
                  read_bytes = page_offset + phdr.p_filesz;
                  zero_bytes = (ROUND_UP (page_offset + phdr.p_memsz, PGSIZE)
                                - read_bytes);
                }
              else 
                {
                  /* Entirely zero.
                     Don't read anything from disk. */
                  read_bytes = 0;
                  zero_bytes = ROUND_UP (page_offset + phdr.p_memsz, PGSIZE);
                }
              if (!load_segment (file, file_page, (void *) mem_page,
                                 read_bytes, zero_bytes, writable))
                goto done;
            }
          else
            goto done;
          break;
        }
    }

  /* Set up stack. */
  if (!setup_stack (esp))
    goto done;

  /* Start address. */
  *eip = (void (*) (void)) ehdr.e_entry;

  success = true;

 done:
  /* We arrive here whether the load is successful or not. */
  file_close (file);
  return success;
}

/* load() helpers. */

static bool install_page (void *upage, void *kpage, bool writable);

/* Checks whether PHDR describes a valid, loadable segment in
   FILE and returns true if so, false otherwise. */
static bool
validate_segment (const struct Elf32_Phdr *phdr, struct file *file) 
{
  /* p_offset and p_vaddr must have the same page offset. */
  if ((phdr->p_offset & PGMASK) != (phdr->p_vaddr & PGMASK)) 
    return false; 

  /* p_offset must point within FILE. */
  if (phdr->p_offset > (Elf32_Off) file_length (file)) 
    return false;

  /* p_memsz must be at least as big as p_filesz. */
  if (phdr->p_memsz < phdr->p_filesz) 
    return false; 

  /* The segment must not be empty. */
  if (phdr->p_memsz == 0)
    return false;
  
  /* The virtual memory region must both start and end within the
     user address space range. */
  if (!is_user_vaddr ((void *) phdr->p_vaddr))
    return false;
  if (!is_user_vaddr ((void *) (phdr->p_vaddr + phdr->p_memsz)))
    return false;

  /* The region cannot "wrap around" across the kernel virtual
     address space. */
  if (phdr->p_vaddr + phdr->p_memsz < phdr->p_vaddr)
    return false;

  /* Disallow mapping page 0.
     Not only is it a bad idea to map page 0, but if we allowed
     it then user code that passed a null pointer to system calls
     could quite likely panic the kernel by way of null pointer
     assertions in memcpy(), etc. */
  if (phdr->p_vaddr < PGSIZE)
    return false;

  /* It's okay. */
  return true;
}

/* Loads a segment starting at offset OFS in FILE at address
   UPAGE.  In total, READ_BYTES + ZERO_BYTES bytes of virtual
   memory are initialized, as follows:

        - READ_BYTES bytes at UPAGE must be read from FILE
          starting at offset OFS.

        - ZERO_BYTES bytes at UPAGE + READ_BYTES must be zeroed.

   The pages initialized by this function must be writable by the
   user process if WRITABLE is true, read-only otherwise.

   Return true if successful, false if a memory allocation error
   or disk read error occurs. */
static bool
load_segment (struct file *file, off_t ofs, uint8_t *upage,
              uint32_t read_bytes, uint32_t zero_bytes, bool writable) 
{
  ASSERT ((read_bytes + zero_bytes) % PGSIZE == 0);
  ASSERT (pg_ofs (upage) == 0);
  ASSERT (ofs % PGSIZE == 0);

  file_seek (file, ofs);
  while (read_bytes > 0 || zero_bytes > 0) 
    {
      /* Calculate how to fill this page.
         We will read PAGE_READ_BYTES bytes from FILE
         and zero the final PAGE_ZERO_BYTES bytes. */
      size_t page_read_bytes = read_bytes < PGSIZE ? read_bytes : PGSIZE;
      size_t page_zero_bytes = PGSIZE - page_read_bytes;

      /* Get a page of memory. */
      uint8_t *kpage = palloc_get_page (PAL_USER);
      if (kpage == NULL)
        return false;

      /* Load this page. */
      if (file_read (file, kpage, page_read_bytes) != (int) page_read_bytes)
        {
          palloc_free_page (kpage);
          return false; 
        }
      memset (kpage + page_read_bytes, 0, page_zero_bytes);

      /* Add the page to the process's address space. */
      if (!install_page (upage, kpage, writable)) 
        {
          palloc_free_page (kpage);
          return false; 
        }

      /* Advance. */
      read_bytes -= page_read_bytes;
      zero_bytes -= page_zero_bytes;
      upage += PGSIZE;
    }
  return true;
}

/* Create a minimal stack by mapping a zeroed page at the top of
   user virtual memory. */
static bool
setup_stack (void **esp) 
{
  uint8_t *kpage;
  bool success = false;

  kpage = palloc_get_page (PAL_USER | PAL_ZERO);
  if (kpage != NULL) 
    {
      success = install_page (((uint8_t *) PHYS_BASE) - PGSIZE, kpage, true);
      if (success)
        *esp = PHYS_BASE;
      else
        palloc_free_page (kpage);
    }
  return success;
}

/* Adds a mapping from user virtual address UPAGE to kernel
   virtual address KPAGE to the page table.
   If WRITABLE is true, the user process may modify the page;
   otherwise, it is read-only.
   UPAGE must not already be mapped.
   KPAGE should probably be a page obtained from the user pool
   with palloc_get_page().
   Returns true on success, false if UPAGE is already mapped or
   if memory allocation fails. */
static bool
install_page (void *upage, void *kpage, bool writable)
{
  struct thread *t = thread_current ();

  /* Verify that there's not already a page at that virtual
     address, then map our page there. */
  return (pagedir_get_page (t->pagedir, upage) == NULL
          && pagedir_set_page (t->pagedir, upage, kpage, writable));
}

/* Return the exit status of a child ot its parent. */
void
return_exit (struct thread *t, int tid, int status)
{
  struct exit_data *exit = (struct exit_data *) malloc (sizeof (struct exit_data));
  exit->status = status;
  exit->tid = tid;
  list_push_back (&t->children_status,&exit->elem);
}

/* Get the exit status of the child which has given tid. */  
int
get_exit (struct thread *t, tid_t tid)
{
  struct list_elem *e;
  int status = -1;
  
  for (e = list_begin (&t->children_status); e != list_end (&t->children_status); e = list_next (e))
  {
    struct exit_data *exit = list_entry (e, struct exit_data, elem);
    if (exit->tid == tid)
    {
      status = exit->status;
      exit->status = -1;	/* To prevent duplicate wait call */
      break;
    }
  }
  
  return status;
}<|MERGE_RESOLUTION|>--- conflicted
+++ resolved
@@ -90,7 +90,8 @@
   
   success = load (file_name, &if_.eip, &if_.esp);
 
-<<<<<<< HEAD
+  char *argv_in_stack[50];
+
   /* If load failed, quit */
   if (!success)
   {
@@ -101,14 +102,6 @@
     cur->exit_status = -1;
     thread_exit ();    
   }
-=======
-  char *argv_in_stack[50];
-
-  /* If load failed, quit. */
-  if (!success) {
-    palloc_free_page (file_name);
-    thread_exit ();
-  }
 
   else {
     
@@ -157,9 +150,6 @@
     memset(if_.esp, 0, (sizeof (void (*) ())));
 
   }
-
-  palloc_free_page(file_name);
->>>>>>> de15e5cc
 
   sema_up (&cur->sema_success);
   sema_down (&cur->sema_success);		/* sync with exec() */
