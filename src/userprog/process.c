--- conflicted
+++ resolved
@@ -226,12 +226,8 @@
   if (cur->file != NULL)
     file_close (cur->file);
 
-<<<<<<< HEAD
-  pf_close_all (); /*from syscall.h*/ 
-=======
   /* Close all files and deallocate the memory of file descriptors */
   pf_close_all ();
->>>>>>> f7f3f523
 
   /* Deallocate the memory of children */
   while (!list_empty (&cur->children))
@@ -467,11 +463,7 @@
 
   /* Deny writing to executable file */
   file_deny_write (file);
-<<<<<<< HEAD
   thread_current()->file = file;
-=======
-  cur->file = file;
->>>>>>> f7f3f523
 
  done:
   /* We arrive here whether the load is successful or not. */
